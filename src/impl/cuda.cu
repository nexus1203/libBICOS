/**
 *  libBICOS: binary correspondence search on multishot stereo imagery
 *  Copyright (C) 2024  Robotics Group @ Julius-Maximilian University
 *
 *  This program is free software: you can redistribute it and/or modify
 *  it under the terms of the GNU Lesser General Public License as
 *  published by the Free Software Foundation, either version 3 of the
 *  License, or (at your option) any later version.
 *
 *  This program is distributed in the hope that it will be useful,
 *  but WITHOUT ANY WARRANTY; without even the implied warranty of
 *  MERCHANTABILITY or FITNESS FOR A PARTICULAR PURPOSE.  See the
 *  GNU Lesser General Public License for more details.
 *
 *  You should have received a copy of the GNU Lesser General Public License
 *  along with this program.  If not, see <https://www.gnu.org/licenses/>.
 */

#include "common.hpp"
<<<<<<< HEAD
#include "compat.hpp"
=======
>>>>>>> 648f0734
#include "cuda.hpp"

#include "impl/common.hpp"
#include "impl/cuda/agree.cuh"
#include "impl/cuda/bicos.cuh"
#include "impl/cuda/cutil.cuh"
#include "impl/cuda/descriptor_transform.cuh"

#include <fmt/core.h>
#include <opencv2/core.hpp>
#include <opencv2/core/cuda.hpp>
#include <opencv2/core/cuda/common.hpp>
#include <opencv2/core/cuda_stream_accessor.hpp>

namespace BICOS::impl::cuda {

template<typename TDescriptor>
static auto select_bicos_kernel(SearchVariant variant, bool smem) {
    if (std::holds_alternative<Variant::Consistency>(variant)) {
        auto consistency = std::get<Variant::Consistency>(variant);
        if (consistency.no_dupes)
            return smem
                ? bicos_kernel_smem<TDescriptor, BICOSFLAGS_CONSISTENCY | BICOSFLAGS_NODUPES>
                : bicos_kernel<TDescriptor, BICOSFLAGS_CONSISTENCY | BICOSFLAGS_NODUPES>;
        else
            return smem ? bicos_kernel_smem<TDescriptor, BICOSFLAGS_CONSISTENCY>
                        : bicos_kernel<TDescriptor, BICOSFLAGS_CONSISTENCY>;
    } else if (std::holds_alternative<Variant::NoDuplicates>(variant))
        return smem ? bicos_kernel_smem<TDescriptor, BICOSFLAGS_NODUPES>
                    : bicos_kernel<TDescriptor, BICOSFLAGS_NODUPES>;

    throw std::invalid_argument("unimplemented");
}

template<typename TInput, typename TDescriptor>
static void match_impl(
    const std::vector<cv::cuda::GpuMat>& _stack0,
    const std::vector<cv::cuda::GpuMat>& _stack1,
    size_t n_images,
    cv::Size sz,
    std::optional<float> min_nxc,
    Precision precision,
    TransformMode mode,
    std::optional<float> subpixel_step,
    std::optional<float> min_var,
    SearchVariant variant,
    cv::cuda::GpuMat& out,
    cv::cuda::GpuMat* corrmap,
    cv::cuda::Stream& _stream
) {
    std::vector<cv::cuda::PtrStepSz<TInput>> ptrs_host(2 * n_images);

    for (size_t i = 0; i < n_images; ++i) {
        ptrs_host[i] = _stack0[i];
        ptrs_host[i + n_images] = _stack1[i];
    }

    StepBuf<TDescriptor> descr0(sz), descr1(sz);

    cudaStream_t mainstream = cv::cuda::StreamAccessor::getStream(_stream);

    /* descriptor transform */

    cudaStream_t substream0, substream1;
    assertCudaSuccess(cudaStreamCreate(&substream0));
    assertCudaSuccess(cudaStreamCreate(&substream1));

    cudaEvent_t event0, event1;
    assertCudaSuccess(cudaEventCreate(&event0));
    assertCudaSuccess(cudaEventCreate(&event1));

    RegisteredPtr ptrs_dev(ptrs_host.data(), 2 * n_images, true);
    RegisteredPtr descr0_dev(&descr0), descr1_dev(&descr1);

    dim3 block, grid;

    if (mode == TransformMode::LIMITED) {
        block = max_blocksize(transform_limited_kernel<TInput, TDescriptor>);
        grid = create_grid(block, sz);

        transform_limited_kernel<TInput, TDescriptor>
            <<<grid, block, 0, substream0>>>(ptrs_dev, n_images, sz, descr0_dev);
    } else {
        block = max_blocksize(transform_full_kernel<TInput, TDescriptor>);
        grid = create_grid(block, sz);

        transform_full_kernel<TInput, TDescriptor>
            <<<grid, block, 0, substream0>>>(ptrs_dev, n_images, sz, descr0_dev);
    }

    assertCudaSuccess(cudaGetLastError());
    assertCudaSuccess(cudaEventRecord(event0, substream0));

    if (mode == TransformMode::LIMITED)
        transform_limited_kernel<TInput, TDescriptor>
            <<<grid, block, 0, substream1>>>(ptrs_dev + n_images, n_images, sz, descr1_dev);
    else
        transform_full_kernel<TInput, TDescriptor>
            <<<grid, block, 0, substream1>>>(ptrs_dev + n_images, n_images, sz, descr1_dev);

    assertCudaSuccess(cudaGetLastError());
    assertCudaSuccess(cudaEventRecord(event1, substream1));

    assertCudaSuccess(cudaStreamWaitEvent(mainstream, event0));
    assertCudaSuccess(cudaStreamWaitEvent(mainstream, event1));

    /* bicos disparity */

    cv::cuda::GpuMat bicos_disp;
    if (out.type() == cv::DataType<int16_t>::type) {
        // input buffer is probably output from previous,
        // non-subpixel call to match()
        // we can reuse that
        bicos_disp = out;
    }

    init_disparity<int16_t>(bicos_disp, sz, _stream);

    auto kernel = select_bicos_kernel<TDescriptor>(variant, true);
    int lr_max_diff = std::holds_alternative<Variant::Consistency>(variant)
        ? std::get<Variant::Consistency>(variant).max_lr_diff
        : -1;

    size_t smem_size = sz.width * sizeof(TDescriptor);
    bool bicos_smem_fits = cudaSuccess
        == cudaFuncSetAttribute(kernel, cudaFuncAttributeMaxDynamicSharedMemorySize, smem_size);
    cudaGetLastError(); // clear potential error from previous call to cudaFuncSetAttribute

    if (bicos_smem_fits) {
        block = max_blocksize(kernel, smem_size);
        grid = create_grid(block, sz);

        kernel<<<grid, block, smem_size, mainstream>>>(
            descr0_dev,
            descr1_dev,
            lr_max_diff,
            bicos_disp
        );
    } else {
        kernel = select_bicos_kernel<TDescriptor>(variant, false);

        block = max_blocksize(kernel);
        grid = create_grid(block, sz);

        kernel<<<grid, block, 0, mainstream>>>(descr0_dev, descr1_dev, lr_max_diff, bicos_disp);
    }
    assertCudaSuccess(cudaGetLastError());

    // optimized for subpixel interpolation.
    // keep `out` as output for the interpolated
    // depth map.

    if (!min_nxc.has_value()) {
        out = bicos_disp;
        return;
    }

    /* nxcorr */

    if (corrmap)
        corrmap->create(sz, precision == Precision::SINGLE ? CV_32FC1 : CV_64FC1);

    // clang-format off
    // :(

    auto invoke = [&](auto kernel, auto&&... args) {
        auto block = max_blocksize(kernel);
        auto grid  = create_grid(block, sz);
        kernel<<<grid, block, 0, mainstream>>>(std::forward<decltype(args)>(args)...);
    };

    if (subpixel_step.has_value()) {
        init_disparity<float>(out, sz);
        if (corrmap) {
            if (min_var.has_value()) {
                if (precision == Precision::SINGLE)
                    invoke(agree_subpixel_kernel<TInput, float, NXCVariant::MINVAR, true>, bicos_disp, ptrs_dev, n_images, min_nxc.value(), min_var.value() * n_images, subpixel_step.value(), out, *corrmap);
                else
                    invoke(agree_subpixel_kernel<TInput, double, NXCVariant::MINVAR, true>, bicos_disp, ptrs_dev, n_images, min_nxc.value(), min_var.value() * n_images, subpixel_step.value(), out, *corrmap);
            } else {
                if (precision == Precision::SINGLE)
                    invoke(agree_subpixel_kernel<TInput, float, NXCVariant::PLAIN, true>, bicos_disp, ptrs_dev, n_images, min_nxc.value(), 0.0f, subpixel_step.value(), out, *corrmap);
                else
                    invoke(agree_subpixel_kernel<TInput, double, NXCVariant::PLAIN, true>, bicos_disp, ptrs_dev, n_images, min_nxc.value(), 0.0, subpixel_step.value(), out, *corrmap);
            }
        } else {
            if (min_var.has_value()) {
                if (precision == Precision::SINGLE)
                    invoke(agree_subpixel_kernel<TInput, float, NXCVariant::MINVAR, false>, bicos_disp, ptrs_dev, n_images, min_nxc.value(), min_var.value() * n_images, subpixel_step.value(), out, cv::cuda::PtrStepSz<float>());
                else
                    invoke(agree_subpixel_kernel<TInput, double, NXCVariant::MINVAR, false>, bicos_disp, ptrs_dev, n_images, min_nxc.value(), min_var.value() * n_images, subpixel_step.value(), out, cv::cuda::PtrStepSz<double>());
            } else {
                if (precision == Precision::SINGLE)
                    invoke(agree_subpixel_kernel<TInput, float, NXCVariant::PLAIN, false>, bicos_disp, ptrs_dev, n_images, min_nxc.value(), 0.0f, subpixel_step.value(), out, cv::cuda::PtrStepSz<float>());
                else
                    invoke(agree_subpixel_kernel<TInput, double, NXCVariant::PLAIN, false>, bicos_disp, ptrs_dev, n_images, min_nxc.value(), 0.0, subpixel_step.value(), out, cv::cuda::PtrStepSz<double>());
            }
        }
    } else {
        // working on bicos_disp
        if (corrmap) {
            if (min_var.has_value()) {
                if (precision == Precision::SINGLE)
                    invoke(agree_kernel<TInput, float, NXCVariant::MINVAR, true>, bicos_disp, ptrs_dev, n_images, min_nxc.value(), min_var.value() * n_images, *corrmap);
                else
                    invoke(agree_kernel<TInput, double, NXCVariant::MINVAR, true>, bicos_disp, ptrs_dev, n_images, min_nxc.value(), min_var.value() * n_images, *corrmap);
            } else {
                if (precision == Precision::SINGLE)
                    invoke(agree_kernel<TInput, float, NXCVariant::PLAIN, true>, bicos_disp, ptrs_dev, n_images, min_nxc.value(), 0.0f, *corrmap);
                else
                    invoke(agree_kernel<TInput, double, NXCVariant::PLAIN, true>, bicos_disp, ptrs_dev, n_images, min_nxc.value(), 0.0, *corrmap);
            }
        } else {
            if (min_var.has_value()) {
                if (precision == Precision::SINGLE)
                    invoke(agree_kernel<TInput, float, NXCVariant::MINVAR, false>, bicos_disp, ptrs_dev, n_images, min_nxc.value(), min_var.value() * n_images, cv::cuda::PtrStepSz<float>());
                else
                    invoke(agree_kernel<TInput, double, NXCVariant::MINVAR, false>, bicos_disp, ptrs_dev, n_images, min_nxc.value(), min_var.value() * n_images, cv::cuda::PtrStepSz<double>());
            } else {
                if (precision == Precision::SINGLE)
                    invoke(agree_kernel<TInput, float, NXCVariant::PLAIN, false>, bicos_disp, ptrs_dev, n_images, min_nxc.value(), 0.0f, cv::cuda::PtrStepSz<float>());
                else
                    invoke(agree_kernel<TInput, double, NXCVariant::PLAIN, false>, bicos_disp, ptrs_dev, n_images, min_nxc.value(), 0.0, cv::cuda::PtrStepSz<double>());
            }
        }
        out = bicos_disp;
    }

    // clang-format on

    assertCudaSuccess(cudaGetLastError());
}

void match(
    const std::vector<cv::cuda::GpuMat>& _stack0,
    const std::vector<cv::cuda::GpuMat>& _stack1,
    cv::cuda::GpuMat& disparity,
    Config cfg,
    cv::cuda::GpuMat* corrmap,
    cv::cuda::Stream& stream
) {
    const size_t n = _stack0.size();
    const int depth = _stack0.front().depth();
    const cv::Size sz = _stack0.front().size();

    // clang-format off

    int required_bits = cfg.mode == TransformMode::FULL
        ? n * n - 2 * n + 3
        : 4 * n - 7;

    switch (required_bits) {
        case 0 ... 32:
            if (depth == CV_8U)
                match_impl<uint8_t, uint32_t>(_stack0, _stack1, n, sz, cfg.nxcorr_threshold, cfg.precision, cfg.mode, cfg.subpixel_step, cfg.min_variance, cfg.variant, disparity, corrmap, stream);
            else
                match_impl<uint16_t, uint32_t>(_stack0, _stack1, n, sz, cfg.nxcorr_threshold, cfg.precision, cfg.mode, cfg.subpixel_step, cfg.min_variance, cfg.variant, disparity, corrmap, stream);
            break;
        case 33 ... 64:
            if (depth == CV_8U)
                match_impl<uint8_t, uint64_t>(_stack0, _stack1, n, sz, cfg.nxcorr_threshold, cfg.precision, cfg.mode, cfg.subpixel_step, cfg.min_variance, cfg.variant, disparity, corrmap, stream);
            else
                match_impl<uint16_t, uint64_t>(_stack0, _stack1, n, sz, cfg.nxcorr_threshold, cfg.precision, cfg.mode, cfg.subpixel_step, cfg.min_variance, cfg.variant, disparity, corrmap, stream);
            break;
#ifdef BICOS_CUDA_HAS_UINT128
        case 65 ... 128:
            if (depth == CV_8U)
                match_impl<uint8_t, uint128_t>(_stack0, _stack1, n, sz, cfg.nxcorr_threshold, cfg.precision, cfg.mode, cfg.subpixel_step, cfg.min_variance, cfg.variant, disparity, corrmap, stream);
            else
                match_impl<uint16_t, uint128_t>(_stack0, _stack1, n, sz, cfg.nxcorr_threshold, cfg.precision, cfg.mode, cfg.subpixel_step, cfg.min_variance, cfg.variant, disparity, corrmap, stream);
            break;
        case 129 ... 256:
#else
        case 65 ... 256:
#endif
            if (depth == CV_8U)
                match_impl<uint8_t, varuint_<256>>(_stack0, _stack1, n, sz, cfg.nxcorr_threshold, cfg.precision, cfg.mode, cfg.subpixel_step, cfg.min_variance, cfg.variant, disparity, corrmap, stream);
            else
                match_impl<uint16_t, varuint_<256>>(_stack0, _stack1, n, sz, cfg.nxcorr_threshold, cfg.precision, cfg.mode, cfg.subpixel_step, cfg.min_variance, cfg.variant, disparity, corrmap, stream);
            break;
            break;
        default:
            throw std::invalid_argument(fmt::format("input stacks too large, would require {} bits", required_bits));
    }

    // clang-format on
}

} // namespace BICOS::impl::cuda<|MERGE_RESOLUTION|>--- conflicted
+++ resolved
@@ -17,10 +17,6 @@
  */
 
 #include "common.hpp"
-<<<<<<< HEAD
-#include "compat.hpp"
-=======
->>>>>>> 648f0734
 #include "cuda.hpp"
 
 #include "impl/common.hpp"
