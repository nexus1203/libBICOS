--- conflicted
+++ resolved
@@ -25,16 +25,10 @@
 #include <optional>
 
 #include <cxxopts.hpp>
-<<<<<<< HEAD
-#include <opencv2/calib3d.hpp>
-#include <opencv2/imgcodecs.hpp>
-#include <opencv2/imgproc.hpp>
-=======
 #include <fmt/core.h>
 #include <opencv2/imgproc.hpp>
 #include <opencv2/calib3d.hpp>
 #include <opencv2/imgcodecs.hpp>
->>>>>>> 648f0734
 
 #ifdef BICOS_CUDA
     #include <opencv2/core/cuda.hpp>
@@ -43,11 +37,8 @@
 #include "compat.hpp"
 #include "fileutils.hpp"
 #include "match.hpp"
-<<<<<<< HEAD
 
 // clang-format off
-=======
->>>>>>> 648f0734
 
 #define DELTA_MS(name) double delta_##name = std::chrono::duration_cast<std::chrono::microseconds>(std::chrono::high_resolution_clock::now() - tick).count() / 1000.0
 
@@ -135,13 +126,7 @@
         }
 
         if (lstack.size() != rstack.size())
-<<<<<<< HEAD
-            throw std::invalid_argument(
-                format("Left stack: {}, right stack: {} images", lstack.size(), rstack.size())
-            );
-=======
             throw std::invalid_argument(fmt::format("Left stack: {}, right stack: {} images", lstack.size(), rstack.size()));
->>>>>>> 648f0734
 
         fmt::println("Loaded {} images in total", lstack.size() + rstack.size());
     }
@@ -258,7 +243,7 @@
                 save_pointcloud<float>(points, disp, outfile);
                 break;
             default:
-                throw std::runtime_error(format("Got unexpected disparity type: {}", disp.type()));
+                throw std::runtime_error(fmt::format("Got unexpected disparity type: {}", disp.type()));
         }
     }
 
